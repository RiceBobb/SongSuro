--- conflicted
+++ resolved
@@ -10,13 +10,10 @@
 requires-python = ">=3.10"
 dependencies = [
     "amfm-decompy>=1.0.11",
-<<<<<<< HEAD
     "einops>=0.8.1",
-=======
     "cmudict>=1.0.32",
     "g2p-en>=2.1.0",
     "g2pk>=0.9.4",
->>>>>>> 2e768613
     "librosa>=0.11.0",
     "matplotlib>=3.10.1",
     "numpy>=2.1.3",
