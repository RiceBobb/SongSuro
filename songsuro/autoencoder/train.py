--- conflicted
+++ resolved
@@ -54,14 +54,10 @@
 		callbacks=[tqdm_cb, ckpt_cb, early_stop_callback],
 		check_val_every_n_epoch=1,
 		log_every_n_steps=1,
-<<<<<<< HEAD
 		precision="bf16-true",
-=======
-		precision="16-true",
 		devices=2,
 		strategy=ModelParallelStrategy(),
 		num_sanity_val_steps=0,
->>>>>>> b4d5640f
 	)
 	trainer.fit(model, data)
 
