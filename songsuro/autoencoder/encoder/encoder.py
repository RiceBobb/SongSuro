# -----------------------------------------------------------
# This code is adapted from ae-wavenet: https://github.com/hrbigelow/ae-wavenet
# Original repository: https://github.com/hrbigelow/ae-wavenet
# -----------------------------------------------------------


import torch
from torch import nn
from songsuro.autoencoder.encoder.vconv import VirtualConv, output_offsets
from songsuro.autoencoder.encoder.netmisc import xavier_init
from sys import stderr


class ConvReLURes(nn.Module):
	def __init__(
		self,
		n_in_chan,
		n_out_chan,
		filter_sz,
		stride=1,
		do_res=True,
		parent_vc=None,
		name=None,
	):
		super().__init__()
		self.n_in = n_in_chan
		self.n_out = n_out_chan
		# 필터 크기와 스트라이드에 따른 패딩 계산
		if stride == 1:
			# 입력과 출력 크기를 동일하게 유지하기 위한 패딩
<<<<<<< HEAD
			padding = (filter_sz - 1) // 2
=======
>>>>>>> ec2e37cb
			if filter_sz % 2 == 0:  # 짝수 필터 크기인 경우 비대칭 패딩 필요
				self.asymmetric_padding = True
				self.pad_left = filter_sz // 2 - 1
				self.pad_right = filter_sz // 2
				padding = 0  # Conv1d에는 패딩 없이 수동으로 적용
			else:
				self.asymmetric_padding = False
				padding = (filter_sz - 1) // 2
		else:
			# 스트라이드가 1보다 큰 경우 다운샘플링 발생
			padding = (filter_sz - 1) // 2
			self.asymmetric_padding = False

		self.conv = nn.Conv1d(
			n_in_chan, n_out_chan, filter_sz, stride, padding=padding, bias=True
		)
		self.relu = nn.ReLU()
		self.name = name
		# self.bn = nn.BatchNorm1d(n_out_chan)

		self.vc = VirtualConv(
			filter_info=filter_sz, stride=stride, parent=parent_vc, name=name
		)

		self.do_res = do_res
		if self.do_res:
			if stride != 1:
				print(
					"Stride must be 1 for residually connected convolution", file=stderr
				)
				raise ValueError
			l_off, r_off = output_offsets(self.vc, self.vc)
			self.register_buffer("residual_offsets", torch.tensor([l_off, r_off]))
		xavier_init(self.conv)

	def forward(self, x):
		"""
		B, C, T = n_batch, n_in_chan, n_win
		x: (B, C, T)
		"""
		identity = x.clone()  # 원본 입력 저장

		if self.asymmetric_padding:
			x = nn.functional.pad(x, (self.pad_left, self.pad_right))

		pre = self.conv(x)
		act = self.relu(pre)

		if self.do_res:
			# 입력과 출력의 크기 비교
			if act.shape[2] != identity.shape[2]:
				# 크기가 다른 경우 중앙 부분 잘라내기
				if act.shape[2] < identity.shape[2]:
					# 출력이 더 작은 경우 입력 잘라내기
					diff = identity.shape[2] - act.shape[2]
					start = diff // 2
					identity = identity[:, :, start : start + act.shape[2]]
				else:
					# 입력이 더 작은 경우 출력 잘라내기
					diff = act.shape[2] - identity.shape[2]
					start = diff // 2
					act = act[:, :, start : start + identity.shape[2]]

			# 이제 크기가 같으므로 더하기
			act = act + identity

		self.frac_zero_act = (act == 0.0).sum().double() / act.nelement()
		return act


class Encoder(nn.Module):
	def __init__(self, n_in, n_out, parent_vc):
		super().__init__()

		# the "stack"
		stack_in_chan = [n_in, n_out, n_out, n_out, n_out, n_out, n_out, n_out, n_out]
		stack_filter_sz = [3, 3, 4, 3, 3, 1, 1, 1, 1]
		stack_strides = [1, 1, 2, 1, 1, 1, 1, 1, 1]
		stack_residual = [False, True, False, True, True, True, True, True, True]
		# stack_residual = [True] * 9
		# stack_residual = [False] * 9
		stack_info = zip(stack_in_chan, stack_filter_sz, stack_strides, stack_residual)
		self.net = nn.Sequential()
		self.vc = dict()

		for i, (in_chan, filt_sz, stride, do_res) in enumerate(stack_info):
			name = "CRR_{}(filter_sz={}, stride={}, do_res={})".format(
				i, filt_sz, stride, do_res
			)
			mod = ConvReLURes(in_chan, n_out, filt_sz, stride, do_res, parent_vc, name)
			self.net.add_module(str(i), mod)
			parent_vc = mod.vc

		self.vc["beg"] = self.net[0].vc
		self.vc["end"] = self.net[-1].vc

	def set_parent_vc(self, parent_vc):
		self.vc["beg"].parent = parent_vc
		parent_vc.child = self.vc["beg"]

	def update_metrics(self):
		self.metrics = {}
		for i, mod in enumerate(self.net):
			# wkey = "enc_wz_{}".format(i)
			# bkey = "enc_bz_{}".format(i)
			akey = "enc_az_{}".format(i)
			self.metrics[akey] = mod.frac_zero_act
			# self.metrics[wkey] = (mod.conv.weight == 0).sum()
			# self.metrics[bkey] = (mod.conv.bias == 0).sum()

	def forward(self, mels):
		"""
		B, M, C, T = n_batch, n_mels, n_channels, n_timesteps
		mels: (B, M, T) (torch.tensor)
		outputs: (B, C, T)
		"""
		out = self.net(mels)
		self.update_metrics()
		# out = torch.tanh(out * 10.0)
		return out<|MERGE_RESOLUTION|>--- conflicted
+++ resolved
@@ -28,10 +28,6 @@
 		# 필터 크기와 스트라이드에 따른 패딩 계산
 		if stride == 1:
 			# 입력과 출력 크기를 동일하게 유지하기 위한 패딩
-<<<<<<< HEAD
-			padding = (filter_sz - 1) // 2
-=======
->>>>>>> ec2e37cb
 			if filter_sz % 2 == 0:  # 짝수 필터 크기인 경우 비대칭 패딩 필요
 				self.asymmetric_padding = True
 				self.pad_left = filter_sz // 2 - 1
