import os

import amfm_decompy.basic_tools as basic
import amfm_decompy.pYAAPT as pYAAPT
import librosa
import numpy as np
import soundfile as sf
from librosa import feature as lf
from scipy import stats


def load_audio(path, sr: int = 24_000):
	"""
	Safely load audio from path and downsample to sr.

	:param path: The path to the audio file.
	:param sr: The sampling rate.
	:return: audio instance load by librosa.
	"""
	if not os.path.exists(path):
		raise FileNotFoundError(path)

	audio_data, _ = librosa.load(path, sr=sr)
	return audio_data


def make_spectrogram(audio_data, n_fft: int = 2048, hop_length: int = 1024):
	x = librosa.stft(audio_data, n_fft=n_fft, hop_length=hop_length)
	result = np.abs(x) ** 2  # Change to power spectrogram
	return result


def make_mel_spectrogram(
	power_spectrogram, sr: int = 24_000, n_bins: int = 128, fmax: int = 8000
):
	mel_spectrogram = lf.melspectrogram(
		S=power_spectrogram, sr=sr, n_mels=n_bins, fmax=fmax
	)
	return mel_spectrogram


def make_mel_spectrogram_from_audio(
	audio_np,
	n_fft: int = 2048,
	hop_length: int = 1024,
	sr: int = 24_000,
	n_bins: int = 128,
	fmax: int = 8000,
):
	"""
	Generate mel spectrogram from raw audio data.

	:param audio_np: Raw audio data as a NumPy array
	:param n_fft: Number of FFT components
	:param hop_length: Hop length for STFT
	:param sr: Sampling rate of the audio
	:param n_bins: Number of mel bins
	:param fmax: Maximum frequency for mel filterbank
	:return: Mel spectrogram as a NumPy array
	"""
	# Create spectrogram using STFT
	spec = make_spectrogram(audio_np, n_fft=n_fft, hop_length=hop_length)

	# Convert spectrogram to mel scale
	mel_spec = make_mel_spectrogram(spec, sr=sr, n_bins=n_bins, fmax=fmax)

	return mel_spec


def extract_f0_from_file(filepath: str, silence_threshold_db: int = -50):
	"""
	Extract F0 from the input audio file

	:param filepath: The path to the audio file.
	:param silence_threshold_db: The silence threshold in decibel.
	    Default is -50.
	:return: Pitch_values which is F0 and fs which is the sampling rate of input audio.
	    In the output pitch_values, the zero value represents the 'non-voice' value.
	"""
	if not os.path.exists(filepath):
		raise FileNotFoundError(filepath)

	signal = basic.SignalObj(filepath)
	# Extract pitch using the YAAPT algorithm
	pitch = pYAAPT.yaapt(signal)
	# Upsampled pitch data (Same length with original audio)
	pitch_values = pitch.values_interp
	fs = signal.fs

	has_sound = detect_silence(signal.data, threshold_db=silence_threshold_db)
	has_sound_resampled = (
		np.interp(
			np.linspace(0, 1, len(pitch_values)),
			np.linspace(0, 1, len(has_sound)),
			has_sound.astype(float),
		)
		> 0.5
	)

	pitch_values_masked = pitch_values.copy()
	pitch_values_masked[~has_sound_resampled] = 0

	return pitch_values_masked, int(fs)


def detect_silence(audio_signal, frame_length=1024, hop_length=512, threshold_db=-40):
	"""
	Distinguishes between silent and non-silent segments in an audio signal.

	:param audio_signal: Array representing the audio signal
	:param frame_length: Frame length
	:param hop_length: Step size between frames
	:param threshold_db: Threshold in decibels (dB) for detecting silence
	:return: Boolean array indicating whether each frame contains sound (True) or is silent (False)
	"""
	# Compute RMS energy
	rms = lf.rms(y=audio_signal, frame_length=frame_length, hop_length=hop_length)[0]

	# Convert to decibels
	db = 20 * np.log10(rms + 1e-10)  # Add small value to avoid log(0)

	# Classify frames based on the threshold_db
	has_sound = db > threshold_db

	return has_sound


def synthesize_audio_from_f0(pitch_values, fs: int, save_path: str = None):
	# 음정 데이터를 이용해 위상 누적 계산: phi[n] = phi[n-1] + 2*pi*(f[n]/fs)
	phase = np.cumsum(2 * np.pi * pitch_values / fs)
	# 합성 음성 생성: 각 시점의 주파수를 반영하는 사인파
	synthesized = np.sin(phase)
	# 음정이 0인 (비음성) 구간은 무음으로 처리
	synthesized[pitch_values == 0] = 0

	if save_path is not None:
		sf.write(save_path, synthesized, fs)

	return synthesized


def quantize_mel_scale(mel_pitch_values, levels=127, min_val=133, max_val=571):
	# Clip non-zero values and leave zeros as is
	clipped_values = np.where(
		mel_pitch_values != 0, np.clip(mel_pitch_values, min_val, max_val), 0
	)

	# Quantize non-zero values and leave zeros as is
	quantized_values = np.where(
		clipped_values != 0,
		np.round((clipped_values - min_val) / (max_val - min_val) * (levels - 1) + 1),
		0,
	)

	return quantized_values.astype(int)


def hz_to_mel(frequency: np.ndarray):
	"""
	Change hz to the mel scale.
	If the frequency value is 0 (silent), returns 0.
	"""
	return np.where(frequency != 0, 2595 * np.log10(1 + frequency / 700), 0)


def mode_window_filter(arr: np.ndarray, window_size: int):
	valid_length = len(arr) - (len(arr) % window_size)
	arr_trimmed = arr[:valid_length]

	frames = arr_trimmed.reshape(-1, window_size)
	filtered_audio, _ = stats.mode(frames, axis=1, keepdims=False)
	return filtered_audio


<<<<<<< HEAD
# Preprocess F0 : extract F0 => hz_to_mel => quantize_mel_scale => hz to frame (최빈값 필터)


def convert_g2p(lyrics_list: List[str], language: str = "ko") -> List[str]:
	"""
	Converting grapheme to phoneme using g2p library.

	:param lyrics_list: The list of lyrics.
	:param language: The language of the lyrics. Default is 'ko'.
	"""
	phonemes_lst = []

	if language == "ko":
		g2p = G2pKo()
	elif language == "en":
		g2p = G2pEn()
	else:
		raise ValueError(f"Unsupported language: {language}")

	for lyric in tqdm(lyrics_list):
		phonemes_lst.append(g2p(lyric))

	if len(phonemes_lst) == 0:
		logging.warning("No phonemes were generated. Please check the input lyrics.")

	return phonemes_lst
=======
# Preprocess F0 : extract F0 => hz_to_mel => quantize_mel_scale => hz to frame (최빈값 필터)
>>>>>>> 26af06ad
<|MERGE_RESOLUTION|>--- conflicted
+++ resolved
@@ -172,33 +172,4 @@
 	return filtered_audio
 
 
-<<<<<<< HEAD
-# Preprocess F0 : extract F0 => hz_to_mel => quantize_mel_scale => hz to frame (최빈값 필터)
-
-
-def convert_g2p(lyrics_list: List[str], language: str = "ko") -> List[str]:
-	"""
-	Converting grapheme to phoneme using g2p library.
-
-	:param lyrics_list: The list of lyrics.
-	:param language: The language of the lyrics. Default is 'ko'.
-	"""
-	phonemes_lst = []
-
-	if language == "ko":
-		g2p = G2pKo()
-	elif language == "en":
-		g2p = G2pEn()
-	else:
-		raise ValueError(f"Unsupported language: {language}")
-
-	for lyric in tqdm(lyrics_list):
-		phonemes_lst.append(g2p(lyric))
-
-	if len(phonemes_lst) == 0:
-		logging.warning("No phonemes were generated. Please check the input lyrics.")
-
-	return phonemes_lst
-=======
-# Preprocess F0 : extract F0 => hz_to_mel => quantize_mel_scale => hz to frame (최빈값 필터)
->>>>>>> 26af06ad
+# Preprocess F0 : extract F0 => hz_to_mel => quantize_mel_scale => hz to frame (최빈값 필터)