import glob
import os
import subprocess

import torch
import logging
import sys

logging.basicConfig(stream=sys.stdout, level=logging.DEBUG)
logger = logging


def group_hidden_by_segs(h, seg_ids, max_len, is_BHT=False):
	"""
	Code from TCSinger (EMNLP 2024)
	https://github.com/AaronZ345/TCSinger

	:param h: [B, T, H]
	:param seg_ids: [B, T]
	:return: h_ph: [B, T_ph, H]
	"""
	if is_BHT:
		h = h.transpose(1, 2)
	B, T, H = h.shape
	h_gby_segs = h.new_zeros([B, max_len + 1, H]).scatter_add_(
		1, seg_ids[:, :, None].repeat([1, 1, H]), h
	)
	all_ones = h.new_ones(h.shape[:2])
	cnt_gby_segs = (
		h.new_zeros([B, max_len + 1]).scatter_add_(1, seg_ids, all_ones).contiguous()
	)
	h_gby_segs = h_gby_segs[:, 1:]
	cnt_gby_segs = cnt_gby_segs[:, 1:]
	h_gby_segs = h_gby_segs / torch.clamp(cnt_gby_segs[:, :, None], min=1)
	if is_BHT:
		h_gby_segs = h_gby_segs.transpose(1, 2)
	return h_gby_segs, cnt_gby_segs


def temporal_avg_pool(x, mask=None):
	"""
	Code from TCSinger (EMNLP 2024)
	Computes masked temporal average pooling along the sequence dimension.
	Ignores padded/masked elements using boolean mask.

	Note:
	    - Designed for variable-length sequences where padding needs to be ignored
	    - Maintains original feature dimension while reducing temporal dimension to 1
	    - Handles zero-length sequences gracefully through PyTorch's division operation

	:param x: Input sequence tensor of shape (batch_size, seq_len, features)
	:param mask: Boolean mask tensor of shape (batch_size, seq_len, features) where True indicates masked/padded positions
	:return: Pooled output tensor of shape (batch_size, features, 1)
	"""
	len_ = (~mask).sum(dim=-1).unsqueeze(-1)
	x = x.masked_fill(mask, 0)
	x = x.sum(dim=-1).unsqueeze(-1)
	# Create a mask for zero-length sequences (all masked)
	zero_mask = len_ == 0
	# Replace zeros in len_ with ones to avoid division by zero
	len_ = torch.where(zero_mask, torch.ones_like(len_), len_)
	out = torch.div(x, len_)
	out = torch.where(zero_mask, torch.zeros_like(out), out)
	return out


def init_weights(m, mean=0.0, std=0.01):
	classname = m.__class__.__name__
	if classname.find("Conv") != -1:
		m.weight.data.normal_(mean, std)


def get_padding(kernel_size, dilation=1):
	return int((kernel_size * dilation - dilation) / 2)


<<<<<<< HEAD
def clip_grad_value(parameters, clip_value, norm_type=2):
	if isinstance(parameters, torch.Tensor):
		parameters = [parameters]
	parameters = list(filter(lambda p: p.grad is not None, parameters))
	norm_type = float(norm_type)
	if clip_value is not None:
		clip_value = float(clip_value)

	total_norm = 0
	for p in parameters:
		param_norm = p.grad.data.norm(norm_type)
		total_norm += param_norm.item() ** norm_type
		if clip_value is not None:
			p.grad.data.clamp_(min=-clip_value, max=clip_value)
	total_norm = total_norm ** (1.0 / norm_type)
	return total_norm


# 이 아래부터는 VISinger2에서 사용된
def load_checkpoint(checkpoint_path, model, optimizer=None):
	assert os.path.isfile(checkpoint_path)
	checkpoint_dict = torch.load(checkpoint_path, map_location="cpu")
	iteration = checkpoint_dict["iteration"]
	learning_rate = checkpoint_dict["learning_rate"]
	if optimizer is not None:
		optimizer.load_state_dict(checkpoint_dict["optimizer"])
	saved_state_dict = checkpoint_dict["model"]
	if hasattr(model, "module"):
		state_dict = model.module.state_dict()
	else:
		state_dict = model.state_dict()
	new_state_dict = {}
	for k, v in state_dict.items():
		try:
			new_state_dict[k] = saved_state_dict[k]
		except:
			print("error, %s is not in the checkpoint" % k)
			logger.info("%s is not in the checkpoint" % k)
			new_state_dict[k] = v
	if hasattr(model, "module"):
		model.module.load_state_dict(new_state_dict)
	else:
		model.load_state_dict(new_state_dict)
	print("load ")
	logger.info(
		"Loaded checkpoint '{}' (iteration {})".format(checkpoint_path, iteration)
	)
	return model, optimizer, learning_rate, iteration


def save_checkpoint(model, optimizer, learning_rate, iteration, checkpoint_path):
	logger.info(
		"Saving model and optimizer state at iteration {} to {}".format(
			iteration, checkpoint_path
		)
	)
	if hasattr(model, "module"):
		state_dict = model.module.state_dict()
	else:
		state_dict = model.state_dict()
	torch.save(
		{
			"model": state_dict,
			"iteration": iteration,
			"optimizer": optimizer.state_dict(),
			"learning_rate": learning_rate,
		},
		checkpoint_path,
	)


def summarize(
	writer,
	global_step,
	scalars={},
	histograms={},
	images={},
	audios={},
	audio_sampling_rate=22050,
):
	for k, v in scalars.items():
		writer.add_scalar(k, v, global_step)
	for k, v in histograms.items():
		writer.add_histogram(k, v, global_step)
	for k, v in images.items():
		writer.add_image(k, v, global_step, dataformats="HWC")
	for k, v in audios.items():
		writer.add_audio(k, v, global_step, audio_sampling_rate)


def latest_checkpoint_path(dir_path, regex="G_*.pth"):
	f_list = glob.glob(os.path.join(dir_path, regex))
	f_list.sort(key=lambda f: int("".join(filter(str.isdigit, f))))
	x = f_list[-1]
	print(x)
	return x


def get_logger(model_dir, filename="train.log"):
	global logger
	logger = logging.getLogger(os.path.basename(model_dir))
	logger.setLevel(logging.DEBUG)

	formatter = logging.Formatter("%(asctime)s\t%(name)s\t%(levelname)s\t%(message)s")
	if not os.path.exists(model_dir):
		os.makedirs(model_dir)
	h = logging.FileHandler(os.path.join(model_dir, filename))
	h.setLevel(logging.DEBUG)
	h.setFormatter(formatter)
	logger.addHandler(h)
	return logger


def count_parameters(model):
	return sum(p.numel() for p in model.parameters() if p.requires_grad) / 1e6


def check_git_hash(model_dir):
	source_dir = os.path.dirname(os.path.dirname(os.path.realpath(__file__)))
	if not os.path.exists(os.path.join(source_dir, ".git")):
		logger.warn(
			"{} is not a git repository, therefore hash value comparison will be ignored.".format(
				source_dir
			)
		)
		return

	cur_hash = subprocess.getoutput("git rev-parse HEAD")

	path = os.path.join(model_dir, "githash")
	if os.path.exists(path):
		saved_hash = open(path).read()
		if saved_hash != cur_hash:
			logger.warn(
				"git hash values are different. {}(saved) != {}(current)".format(
					saved_hash[:8], cur_hash[:8]
				)
			)
	else:
		open(path, "w").write(cur_hash)


def plot_spectrogram_to_numpy(spectrogram):
	global MATPLOTLIB_FLAG
	if not MATPLOTLIB_FLAG:
		import matplotlib

		matplotlib.use("Agg")
		MATPLOTLIB_FLAG = True
		mpl_logger = logging.getLogger("matplotlib")
		mpl_logger.setLevel(logging.WARNING)
	import matplotlib.pylab as plt
	import numpy as np

	fig, ax = plt.subplots(figsize=(10, 2))
	im = ax.imshow(spectrogram, aspect="auto", origin="lower", interpolation="none")
	plt.colorbar(im, ax=ax)
	plt.xlabel("Frames")
	plt.ylabel("Channels")
	plt.tight_layout()

	fig.canvas.draw()
	data = np.fromstring(fig.canvas.tostring_rgb(), dtype=np.uint8, sep="")
	data = data.reshape(fig.canvas.get_width_height()[::-1] + (3,))
	plt.close()
	return data
=======
def nested_map(struct, map_fn):
	if isinstance(struct, tuple):
		return tuple(nested_map(x, map_fn) for x in struct)
	if isinstance(struct, list):
		return [nested_map(x, map_fn) for x in struct]
	if isinstance(struct, dict):
		return {k: nested_map(v, map_fn) for k, v in struct.items()}
	return map_fn(struct)
>>>>>>> c9941da7
<|MERGE_RESOLUTION|>--- conflicted
+++ resolved
@@ -74,7 +74,16 @@
 	return int((kernel_size * dilation - dilation) / 2)
 
 
-<<<<<<< HEAD
+def nested_map(struct, map_fn):
+	if isinstance(struct, tuple):
+		return tuple(nested_map(x, map_fn) for x in struct)
+	if isinstance(struct, list):
+		return [nested_map(x, map_fn) for x in struct]
+	if isinstance(struct, dict):
+		return {k: nested_map(v, map_fn) for k, v in struct.items()}
+	return map_fn(struct)
+
+
 def clip_grad_value(parameters, clip_value, norm_type=2):
 	if isinstance(parameters, torch.Tensor):
 		parameters = [parameters]
@@ -240,14 +249,4 @@
 	data = np.fromstring(fig.canvas.tostring_rgb(), dtype=np.uint8, sep="")
 	data = data.reshape(fig.canvas.get_width_height()[::-1] + (3,))
 	plt.close()
-	return data
-=======
-def nested_map(struct, map_fn):
-	if isinstance(struct, tuple):
-		return tuple(nested_map(x, map_fn) for x in struct)
-	if isinstance(struct, list):
-		return [nested_map(x, map_fn) for x in struct]
-	if isinstance(struct, dict):
-		return {k: nested_map(v, map_fn) for k, v in struct.items()}
-	return map_fn(struct)
->>>>>>> c9941da7
+	return data