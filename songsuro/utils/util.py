import re
import string

import torch


def group_hidden_by_segs(h, seg_ids, max_len, is_BHT=False):
	"""
	Code from TCSinger (EMNLP 2024)
	https://github.com/AaronZ345/TCSinger

	:param h: [B, T, H]
	:param seg_ids: [B, T]
	:return: h_ph: [B, T_ph, H]
	"""
	if is_BHT:
		h = h.transpose(1, 2)
	B, T, H = h.shape
	h_gby_segs = h.new_zeros([B, max_len + 1, H]).scatter_add_(
		1, seg_ids[:, :, None].repeat([1, 1, H]), h
	)
	all_ones = h.new_ones(h.shape[:2])
	cnt_gby_segs = (
		h.new_zeros([B, max_len + 1]).scatter_add_(1, seg_ids, all_ones).contiguous()
	)
	h_gby_segs = h_gby_segs[:, 1:]
	cnt_gby_segs = cnt_gby_segs[:, 1:]
	h_gby_segs = h_gby_segs / torch.clamp(cnt_gby_segs[:, :, None], min=1)
	if is_BHT:
		h_gby_segs = h_gby_segs.transpose(1, 2)
	return h_gby_segs, cnt_gby_segs


def temporal_avg_pool(x, mask=None):
	"""
	Code from TCSinger (EMNLP 2024)
	Computes masked temporal average pooling along the sequence dimension.
	Ignores padded/masked elements using boolean mask.

	Note:
		- Designed for variable-length sequences where padding needs to be ignored
		- Maintains original feature dimension while reducing temporal dimension to 1
		- Handles zero-length sequences gracefully through PyTorch's division operation

	:param x: Input sequence tensor of shape (batch_size, seq_len, features)
	:param mask: Boolean mask tensor of shape (batch_size, seq_len, features) where True indicates masked/padded positions
	:return: Pooled output tensor of shape (batch_size, features, 1)
	"""
	len_ = (~mask).sum(dim=-1).unsqueeze(-1)
	x = x.masked_fill(mask, 0)
	x = x.sum(dim=-1).unsqueeze(-1)
	# Create a mask for zero-length sequences (all masked)
	zero_mask = len_ == 0
	# Replace zeros in len_ with ones to avoid division by zero
	len_ = torch.where(zero_mask, torch.ones_like(len_), len_)
	out = torch.div(x, len_)
	out = torch.where(zero_mask, torch.zeros_like(out), out)
	return out


def init_weights(m, mean=0.0, std=0.01):
	classname = m.__class__.__name__
	if classname.find("Conv") != -1:
		m.weight.data.normal_(mean, std)


def get_padding(kernel_size, dilation=1):
	return int((kernel_size * dilation - dilation) / 2)


<<<<<<< HEAD
def normalize_string(s: str) -> str:
	"""
	Taken from the official evaluation script for v1.1 of the SQuAD dataset.
	Lower text and remove punctuation, articles, and extra whitespace.
	"""

	def remove_articles(text):
		return re.sub(r"\b(a|an|the)\b", " ", text)

	def white_space_fix(text):
		return " ".join(text.split())

	def remove_punc(text):
		exclude = set(string.punctuation)
		return "".join(ch for ch in text if ch not in exclude)

	def lower(text):
		return text.lower()

	return white_space_fix(remove_articles(remove_punc(lower(s))))
=======
def nested_map(struct, map_fn):
	if isinstance(struct, tuple):
		return tuple(nested_map(x, map_fn) for x in struct)
	if isinstance(struct, list):
		return [nested_map(x, map_fn) for x in struct]
	if isinstance(struct, dict):
		return {k: nested_map(v, map_fn) for k, v in struct.items()}
	return map_fn(struct)
>>>>>>> c9941da7
<|MERGE_RESOLUTION|>--- conflicted
+++ resolved
@@ -1,6 +1,5 @@
 import re
 import string
-
 import torch
 
 
@@ -68,7 +67,6 @@
 	return int((kernel_size * dilation - dilation) / 2)
 
 
-<<<<<<< HEAD
 def normalize_string(s: str) -> str:
 	"""
 	Taken from the official evaluation script for v1.1 of the SQuAD dataset.
@@ -89,7 +87,8 @@
 		return text.lower()
 
 	return white_space_fix(remove_articles(remove_punc(lower(s))))
-=======
+
+
 def nested_map(struct, map_fn):
 	if isinstance(struct, tuple):
 		return tuple(nested_map(x, map_fn) for x in struct)
@@ -97,5 +96,4 @@
 		return [nested_map(x, map_fn) for x in struct]
 	if isinstance(struct, dict):
 		return {k: nested_map(v, map_fn) for k, v in struct.items()}
-	return map_fn(struct)
->>>>>>> c9941da7
+	return map_fn(struct)